--- conflicted
+++ resolved
@@ -15,15 +15,10 @@
 from torch.utils.data import DataLoader
 
 # PROJECT
-<<<<<<< HEAD
 from nlp_uncertainty_zoo.models.spectral import (
     SpectralTransformerModule,
     SpectralBertModule,
 )
-from nlp_uncertainty_zoo.datasets import DataSplit
-=======
-from nlp_uncertainty_zoo.models.spectral import SpectralTransformerModule
->>>>>>> c833b150
 from nlp_uncertainty_zoo.models.model import Model
 from nlp_uncertainty_zoo.utils.custom_types import Device, WandBRun
 
@@ -291,7 +286,8 @@
             output_size,
             spectral_norm_upper_bound,
             is_sequence_classifier,
-            device ** build_params,
+            device,
+            **build_params,
         )
         DDUMixin.__init__(self, self.bert.config.hidden_size, output_size)
 
@@ -346,7 +342,7 @@
 
     def _finetune(
         self,
-        data_split: DataSplit,
+        data_split: DataLoader,
         verbose: bool,
         summary_writer: Optional[SummaryWriter] = None,
     ):
