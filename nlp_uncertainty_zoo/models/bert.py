"""
Define Bert modules used in this project and make them consistent with the other models in the repository.
"""

# EXT
import numpy as np
import torch
import torch.nn as nn
import torch.nn.functional as F
from torch.nn.utils import clip_grad_norm_
<<<<<<< HEAD
from typing import Optional
=======
from torch.utils.data import DataLoader
from typing import Dict, Any, Optional
>>>>>>> c833b150
from tqdm import tqdm
from transformers import BertModel

# PROJECT
from nlp_uncertainty_zoo.models.model import Module
from nlp_uncertainty_zoo.utils.custom_types import Device, WandBRun

<<<<<<< HEAD
=======
# CONST
BERT_MODELS = {
    "english": "bert-base-cased",
    "danish": "alexanderfalk/danbert-small-cased",
    "finnish": "bert-base-finnish-cased-v1",
    "swahili": "bert-base-multilingual-cased",
}

>>>>>>> c833b150

class BertModule(Module):
    """
    Define a BERT module that implements all the functions implemented in Module.
    """

    def __init__(
        self,
        bert_name: str,
        output_size: int,
        is_sequence_classifier: bool,
        device: Device,
        **build_params,
    ):
        self.output_size = output_size
        self.bert = BertModel.from_pretrained(bert_name).to(device)
        hidden_size = self.bert.config["hidden_size"]

        # Init custom pooler without tanh activations, copy Bert parameters
        self.custom_bert_pooler = nn.Linear(hidden_size, hidden_size)
        self.custom_bert_pooler.weight = self.bert.pooler.dense.weight
        self.custom_bert_pooler.bias = self.bert.pooler.dense.bias

        # Init layer norm
        # TODO: Check if this is correct
        if is_sequence_classifier:
            layer_norm_size = [hidden_size]
        else:
            layer_norm_size = [self.bert.config["max_position_embeddings"], hidden_size]

        self.layer_norm = nn.LayerNorm(layer_norm_size)
        self.output = nn.Linear(hidden_size, output_size)

        super().__init__(
            num_layers=self.bert.config["num_hidden_layers"],
            vocab_size=self.bert.config["vocab_size"],
            input_size=hidden_size,
            hidden_size=hidden_size,
            output_size=hidden_size,
            is_sequence_classifier=is_sequence_classifier,
            device=device,
        )

    def forward(self, input_: torch.LongTensor, *args, **kwargs) -> torch.FloatTensor:
        """
        Forward pass of the model.

        Parameters
        ----------
        input_: torch.LongTensor
            (Batch of) Indexed input sequences.
        Returns
        -------
        torch.FloatTensor
            Output predictions for input.
        """
        attention_mask = kwargs.get("attention_mask", args[0])
        return_dict = self.bert.forward(input_, attention_mask, return_dict=True)

        if self.is_sequence_classifier:
            cls_activations = return_dict["last_hidden_state"][:, 0, :]
            self.custom_bert_pooler(cls_activations)

            out = torch.tanh(self.custom_bert_pooler(cls_activations))
            out = self.layer_norm(out)

        else:
            activations = return_dict["hidden_states"]
            out = self.layer_norm(activations)

        out = self.output(out)

        return out

    def get_logits(
        self, input_: torch.LongTensor, *args, **kwargs
    ) -> torch.FloatTensor:
        """
        Get the logits for an input. Results in a tensor of size batch_size x seq_len x output_size or batch_size x
        num_predictions x seq_len x output_size depending on the model type. Used to create inputs for the uncertainty
        metrics defined in nlp_uncertainty_zoo.metrics.

        Parameters
        ----------
        input_: torch.LongTensor
            (Batch of) Indexed input sequences.

        Returns
        -------
        torch.FloatTensor
            Logits for current input.
        """
        return self.forward(input_, *args, **kwargs)

    def predict(self, input_: torch.LongTensor, *args, **kwargs) -> torch.FloatTensor:
        """
        Output a probability distribution over classes given an input. Results in a tensor of size batch_size x seq_len
        x output_size or batch_size x num_predictions x seq_len x output_size depending on the model type.

        Parameters
        ----------
        input_: torch.LongTensor
            (Batch of) Indexed input sequences.

        Returns
        -------
        torch.FloatTensor
            Logits for current input.
        """
        logits = self.get_logits(input_, *args, **kwargs)
        probabilities = F.softmax(logits, dim=-1)

        return probabilities

    def get_sequence_representation(
        self, hidden: torch.FloatTensor
    ) -> torch.FloatTensor:
        """
        Define how the representation for an entire sequence is extracted from a number of hidden states. This is
        relevant in sequence classification. For example, this could be the last hidden state for a unidirectional LSTM
        or the first hidden state for a transformer, adding a pooler layer.

        Parameters
        ----------
        hidden: torch.FloatTensor
            Hidden states of a model for a sequence.

        Returns
        -------
        torch.FloatTensor
            Representation for the current sequence.
        """
        hidden = hidden[:, 0, :].unsqueeze(1)
        hidden = torch.tanh(self.custom_bert_pooler(hidden))

        return hidden


class BertModelMixin:
    """
    Model mixin for BERT models with modified training loop.
    """

    def _epoch_iter(
        self,
        epoch: int,
        data_split: DataLoader,
        progress_bar: Optional[tqdm] = None,
        wandb_run: Optional[WandBRun] = None,
    ) -> torch.Tensor:

        grad_clip = self.model_params.get("grad_clip", np.inf)
        epoch_loss = torch.zeros(1)
        num_batches = len(data_split)

        for i, batch in enumerate(data_split):

            attention_mask, input_ids, labels = (
                batch["attention_mask"].to(self.device),
                batch["input_ids"].to(self.device),
                batch["y"].to(self.device),
            )

            global_batch_num = epoch * len(data_split) + i
            batch_loss = self.get_loss(
                global_batch_num,
                input_ids,
                labels,
                wandb_run,
                attention_mask=attention_mask,
            )

            # Update progress bar and summary writer
            if progress_bar is not None:
                progress_bar.set_description(
                    f"Epoch {epoch + 1}: {i + 1}/{num_batches} | Loss {batch_loss.item():.4f}"
                )
                progress_bar.update(1)

            if wandb_run is not None:
                batch_info = {"Batch train loss": batch_loss}

                if self.scheduler is not None:
                    batch_info["Batch learning rate"] = self.scheduler.get_last_lr()[0]

                wandb_run.log(batch_info, step=global_batch_num)

            epoch_loss += batch_loss.cpu().detach()

            if epoch_loss == np.inf or np.isnan(epoch_loss):
                raise ValueError(f"Loss became NaN or inf during epoch {epoch + 1}.")

            if self.module.training:
                batch_loss.backward()
                clip_grad_norm_(self.module.parameters(), grad_clip)
                self.optimizer.step()
                self.optimizer.zero_grad(
                    set_to_none=True
                )  # Save memory by setting to None

                if (
                    self.scheduler is not None
                    and self.model_params.get("scheduler_step_or_epoch", "") == "step"
                ):
                    self.scheduler.step()

        return epoch_loss<|MERGE_RESOLUTION|>--- conflicted
+++ resolved
@@ -8,12 +8,8 @@
 import torch.nn as nn
 import torch.nn.functional as F
 from torch.nn.utils import clip_grad_norm_
-<<<<<<< HEAD
 from typing import Optional
-=======
 from torch.utils.data import DataLoader
-from typing import Dict, Any, Optional
->>>>>>> c833b150
 from tqdm import tqdm
 from transformers import BertModel
 
@@ -21,17 +17,6 @@
 from nlp_uncertainty_zoo.models.model import Module
 from nlp_uncertainty_zoo.utils.custom_types import Device, WandBRun
 
-<<<<<<< HEAD
-=======
-# CONST
-BERT_MODELS = {
-    "english": "bert-base-cased",
-    "danish": "alexanderfalk/danbert-small-cased",
-    "finnish": "bert-base-finnish-cased-v1",
-    "swahili": "bert-base-multilingual-cased",
-}
-
->>>>>>> c833b150
 
 class BertModule(Module):
     """
